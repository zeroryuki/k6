--- conflicted
+++ resolved
@@ -81,12 +81,8 @@
 	return &Collector{
 		config:     conf,
 		thresholds: thresholds,
-<<<<<<< HEAD
 		client:     NewClient(conf.Token, conf.Host, version),
-=======
-		client:     NewClient(token, "", version),
-		anonymous:  len(token) == 0,
->>>>>>> 6060defe
+		anonymous:  conf.Token == "",
 		duration:   duration,
 	}, nil
 }
@@ -123,30 +119,12 @@
 	return nil
 }
 
-<<<<<<< HEAD
 func (c *Collector) Link() string {
-	return fmt.Sprintf("https://app.loadimpact.com/k6/runs/%s", c.referenceID)
-=======
-func (c *Collector) MakeConfig() interface{} {
-	return nil
-}
-
-func (c *Collector) String() string {
-	if c.initErr == nil {
-		path := "runs"
-		if c.anonymous {
-			path = "anonymous"
-		}
-		return fmt.Sprintf("Load Impact (https://app.loadimpact.com/k6/%s/%s)", path, c.referenceID)
-	}
-
-	switch c.initErr {
-	case ErrNotAuthorized:
-	case ErrNotAuthorized:
-		return c.initErr.Error()
-	}
-	return fmt.Sprintf("Failed to create test in Load Impact cloud")
->>>>>>> 6060defe
+	path := "runs"
+	if c.config.Token == "" {
+		path = "anonymous"
+	}
+	return fmt.Sprintf("https://app.loadimpact.com/k6/%s/%s", path, c.referenceID)
 }
 
 func (c *Collector) Run(ctx context.Context) {
